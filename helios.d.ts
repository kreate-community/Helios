--- conflicted
+++ resolved
@@ -4556,13 +4556,6 @@
 /**
  * @typedef {{
  *     getNetworkId(): Promise<number>,
-<<<<<<< HEAD
- *     getUsedAddresses(): Promise<bech32string[]>,
- *     getUnusedAddresses(): Promise<bech32string[]>,
- *     getUtxos(): Promise<hexstring[]>,
- *     signTx(txHex: hexstring, partialSign: boolean): Promise<hexstring>,
- *     submitTx(txHex: hexstring): Promise<hexstring>
-=======
  *     getUsedAddresses(): Promise<string[]>,
  *     getUnusedAddresses(): Promise<string[]>,
  *     getUtxos(): Promise<string[]>,
@@ -4572,7 +4565,6 @@
  *     experimental: {
  *         getCollateral(): Promise<string[]>
  *     },
->>>>>>> 2c0b0c90
  * }} Cip30Handle
  */
 /**
@@ -6055,13 +6047,6 @@
 };
 export type Cip30Handle = {
     getNetworkId(): Promise<number>;
-<<<<<<< HEAD
-    getUsedAddresses(): Promise<bech32string[]>;
-    getUnusedAddresses(): Promise<bech32string[]>;
-    getUtxos(): Promise<hexstring[]>;
-    signTx(txHex: hexstring, partialSign: boolean): Promise<hexstring>;
-    submitTx(txHex: hexstring): Promise<hexstring>;
-=======
     getUsedAddresses(): Promise<string[]>;
     getUnusedAddresses(): Promise<string[]>;
     getUtxos(): Promise<string[]>;
@@ -6071,7 +6056,6 @@
     experimental: {
         getCollateral(): Promise<string[]>;
     };
->>>>>>> 2c0b0c90
 };
 export type Network = {
     getUtxos(address: Address): Promise<UTxO[]>;
