--- conflicted
+++ resolved
@@ -875,14 +875,8 @@
     }
 
     /**
-<<<<<<< HEAD
      * @param {UTxO | TxInput} utxo
      * @returns {boolean}
-=======
-     * @param {TxId} txId
-     * @param {bigint} utxoIdx
-     * @returns
->>>>>>> 2c0b0c90
      */
     consumes(utxo) {
         return false;
@@ -1189,12 +1183,7 @@
     }
 
     /**
-<<<<<<< HEAD
      * @param {UTxO | TxInput} utxo
-=======
-     * @param {TxId} txId
-     * @param {bigint} utxoIdx
->>>>>>> 2c0b0c90
      * @returns {boolean}
      */
     isConsumed(utxo) {
